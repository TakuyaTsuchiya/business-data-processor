--- conflicted
+++ resolved
@@ -207,12 +207,8 @@
     """, unsafe_allow_html=True)
     
     # 固定ヘッダー
-<<<<<<< HEAD
-    st.title("📊 Business Data Processor v2.3.0")
+    st.title("📊 Business Data Processor")
     st.markdown("**📊 Business Data Processor** - 業務データ処理統合システム")
-=======
-    st.title("📊 Business Data Processor")
->>>>>>> 17dad13d
     
     # セッション状態の初期化
     if 'selected_processor' not in st.session_state:
@@ -289,14 +285,7 @@
     if st.session_state.selected_processor is None:
         # ウェルカム画面
         st.markdown("""
-<<<<<<< HEAD
-        ## 🎉 Welcome to Business Data Processor v2.3.0
-        
-        ### 📊 対応システム（13種類）
-=======
         ## Welcome to Business Data Processor
-        
->>>>>>> 17dad13d
         
         #### 📞 オートコール用CSV加工
         - **ミライル用** (6種類): 契約者・保証人・緊急連絡人 × 10,000円除外有無
@@ -307,20 +296,12 @@
         - フェイス　契約者　退去済み
         
         #### 📋 新規登録用CSV加工
-<<<<<<< HEAD
-        - アーク新規登録（111列フル仕様）
+        - アーク新規登録（東京・大阪・北海道・北関東）
         - カプコ新規登録
         
         #### 💰 残債の更新用CSV加工
-        - アーク残債更新
+        - アーク残債の更新
         - カプコ残債の更新
-=======
-        - アーク新規登録（東京・大阪・北海道・北関東）
-        - カプコ新規登録
->>>>>>> 17dad13d
-        
-        #### 💰 残債の更新用CSV加工
-        - アーク残債の更新
         
         """)
         return

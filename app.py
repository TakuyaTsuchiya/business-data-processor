--- conflicted
+++ resolved
@@ -92,11 +92,8 @@
 from processors.faith_sms.guarantor import process_faith_sms_guarantor_data
 from processors.faith_sms.emergency_contact import process_faith_sms_emergency_contact_data
 from processors.mirail_sms.guarantor import process_mirail_sms_guarantor_data
-<<<<<<< HEAD
 from processors.mirail_sms.emergency_contact import process_mirail_sms_emergencycontact_data
-=======
 from processors.mirail_sms.contract import process_mirail_sms_contract_data
->>>>>>> df51513d
 from processors.ark_registration import process_ark_data, process_arktrust_data
 from processors.ark_late_payment_update import process_ark_late_payment_data
 from processors.capco_registration import process_capco_data
@@ -266,15 +263,12 @@
         
         # 📱 SMS送信用CSV加工
         st.markdown('<div class="sidebar-category">📱 SMS送信用CSV加工</div>', unsafe_allow_html=True)
+        if st.button("ミライル　契約者", key="mirail_sms_contract", use_container_width=True):
+            st.session_state.selected_processor = "mirail_sms_contract"
         if st.button("ミライル　保証人", key="mirail_sms_guarantor", use_container_width=True):
             st.session_state.selected_processor = "mirail_sms_guarantor"
-<<<<<<< HEAD
         if st.button("ミライル　連絡人", key="mirail_sms_emergencycontact", use_container_width=True):
             st.session_state.selected_processor = "mirail_sms_emergencycontact"
-=======
-        if st.button("ミライル　契約者", key="mirail_sms_contract", use_container_width=True):
-            st.session_state.selected_processor = "mirail_sms_contract"
->>>>>>> df51513d
         if st.button("フェイス　契約者", key="faith_sms_vacated", use_container_width=True):
             st.session_state.selected_processor = "faith_sms_vacated"
         if st.button("フェイス　保証人", key="faith_sms_guarantor", use_container_width=True):
@@ -362,13 +356,10 @@
         show_faith_sms_emergency_contact()
     elif st.session_state.selected_processor == "mirail_sms_guarantor":
         show_mirail_sms_guarantor()
-<<<<<<< HEAD
     elif st.session_state.selected_processor == "mirail_sms_emergencycontact":
         show_mirail_sms_emergencycontact()
-=======
     elif st.session_state.selected_processor == "mirail_sms_contract":
         show_mirail_sms_contract()
->>>>>>> df51513d
     elif st.session_state.selected_processor == "ark_registration_tokyo":
         show_ark_registration_tokyo()
     elif st.session_state.selected_processor == "ark_registration_osaka":
@@ -688,8 +679,7 @@
                         for log in logs:
                             st.write(f"• {log}")
                     
-<<<<<<< HEAD
-=======
+
                     # フィルタ条件を処理結果の最下部に表示
                     st.markdown("**フィルタ条件:**")
                     st.markdown('<div class="filter-condition">', unsafe_allow_html=True)
@@ -700,7 +690,6 @@
                     st.markdown("• AU列　TEL携帯 → 090/080/070形式の携帯電話番号のみ")
                     st.markdown("• AB列　TEL携帯 → 090/080/070形式の携帯電話番号のみ")
                     st.markdown('</div>', unsafe_allow_html=True)
->>>>>>> df51513d
                 else:
                     st.warning("条件に合致するデータがありませんでした。")
                     
@@ -709,8 +698,6 @@
                         for log in logs:
                             st.write(f"• {log}")
                     
-<<<<<<< HEAD
-=======
                     # フィルタ条件をエラー時も最下部に表示
                     st.markdown("**フィルタ条件:**")
                     st.markdown('<div class="filter-condition">', unsafe_allow_html=True)
@@ -721,7 +708,6 @@
                     st.markdown("• AU列　TEL携帯 → 090/080/070形式の携帯電話番号のみ")
                     st.markdown("• AB列　TEL携帯 → 090/080/070形式の携帯電話番号のみ")
                     st.markdown('</div>', unsafe_allow_html=True)
->>>>>>> df51513d
         except Exception as e:
             st.error(f"エラーが発生しました: {str(e)}")
     

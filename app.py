--- conflicted
+++ resolved
@@ -214,13 +214,9 @@
         "mirail_e_not145": show_mirail_contact_not145,
         "residence_survey_billing": render_residence_survey_billing,
         "visit_list": render_visit_list,
-<<<<<<< HEAD
         "visit_list_backrent": render_visit_list_backrent,
-        "autocall_history": render_autocall_history
-=======
         "autocall_history": render_autocall_history,
         "fine_history": render_fine_history
->>>>>>> d5901c2f
     }
     
     # カスタムCSSを適用
